--- conflicted
+++ resolved
@@ -208,498 +208,4 @@
 		this(basePath, new GsonBuilder());
 	}
 
-<<<<<<< HEAD
-	@Override
-	public void createGroup(final String pathName) throws IOException {
-
-		final Path path = Paths.get(basePath, pathName);
-		createDirectories(path);
-
-		final Path root = Paths.get(basePath);
-		Path parent = path;
-		for (setGroupVersion(parent); !parent.equals(root);) {
-			parent = parent.getParent();
-			setGroupVersion(parent);
-		}
-	}
-
-	protected void setGroupVersion(final Path groupPath) throws IOException {
-
-		final Path path = groupPath.resolve(zgroupFile);
-		final HashMap<String, JsonElement> map = new HashMap<>();
-		map.put("zarr_format", new JsonPrimitive(N5ZarrReader.VERSION.getMajor()));
-
-		try (final LockedFileChannel lockedFileChannel = LockedFileChannel.openForWriting(path)) {
-			lockedFileChannel.getFileChannel().truncate(0);
-			GsonAttributesParser.writeAttributes(Channels.newWriter(lockedFileChannel.getFileChannel(), StandardCharsets.UTF_8.name()), map, gson);
-		}
-	}
-
-	public void setZArrayAttributes(
-			final String pathName,
-			final ZArrayAttributes attributes) throws IOException {
-
-		final Path path = Paths.get(basePath, removeLeadingSlash(pathName), zarrayFile);
-		final HashMap<String, JsonElement> map = new HashMap<>();
-		GsonAttributesParser.insertAttributes(map, attributes.asMap(), gson);
-
-		try (final LockedFileChannel lockedFileChannel = LockedFileChannel.openForWriting(path)) {
-
-			lockedFileChannel.getFileChannel().truncate(0);
-			GsonAttributesParser.writeAttributes(Channels.newWriter(lockedFileChannel.getFileChannel(), StandardCharsets.UTF_8.name()), map, gson);
-		}
-	}
-
-	@Override
-	public void setDatasetAttributes(
-			final String pathName,
-			final DatasetAttributes datasetAttributes) throws IOException {
-
-		final long[] shape = datasetAttributes.getDimensions().clone();
-		Utils.reorder(shape);
-		final int[] chunks = datasetAttributes.getBlockSize().clone();
-		Utils.reorder(chunks);
-
-		DType type = new DType(datasetAttributes.getDataType());
-		final ZArrayAttributes zArrayAttributes = new ZArrayAttributes(
-				N5ZarrReader.VERSION.getMajor(),
-				shape,
-				chunks,
-				type,
-				ZarrCompressor.fromCompression(datasetAttributes.getCompression()),
-				"0",
-				'C',
-				dimensionSeparator,
-				type.getFilters());
-
-		setZArrayAttributes(pathName, zArrayAttributes);
-	}
-
-	@Override
-	public void createDataset(
-			final String pathName,
-			final DatasetAttributes datasetAttributes) throws IOException {
-
-        /* create parent groups */
-		int tailingIndex = removeTrailingSlash(pathName).lastIndexOf('/');
-		final String parentGroup = (tailingIndex >= 0) ? pathName.substring(0, removeTrailingSlash(pathName).lastIndexOf('/')) : pathName;
-		if (!parentGroup.equals(""))
-			createGroup(parentGroup);
-
-		final Path path = Paths.get(basePath, pathName);
-		createDirectories(path);
-
-		setDatasetAttributes(pathName, datasetAttributes);
-	}
-
-	@Override
-	public void setAttributes(
-			final String pathName,
-			Map<String, ?> attributes) throws IOException {
-
-		final Path path = Paths.get(basePath, removeLeadingSlash(pathName), zattrsFile);
-		final HashMap<String, JsonElement> map = new HashMap<>();
-
-		try (final LockedFileChannel lockedFileChannel = LockedFileChannel.openForWriting(path)) {
-			map.putAll(
-					GsonAttributesParser.readAttributes(
-							Channels.newReader(
-									lockedFileChannel.getFileChannel(),
-									StandardCharsets.UTF_8.name()),
-							gson));
-
-			if (mapN5DatasetAttributes && datasetExists(pathName)) {
-
-				attributes = new HashMap<>(attributes);
-				ZArrayAttributes zArrayAttributes = getZArrayAttributes(pathName);
-				long[] shape;
-				int[] chunks;
-				final DType dtype;
-				final ZarrCompressor compressor;
-				final boolean isRowMajor = zArrayAttributes.getOrder() == 'C';
-
-				if (attributes.containsKey("dimensions")) {
-					shape = (long[])attributes.get("dimensions");
-					attributes.remove("dimensions");
-					if (isRowMajor) {
-						shape = shape.clone();
-						Utils.reorder(shape);
-					}
-				} else
-					 shape = zArrayAttributes.getShape();
-
-				if (attributes.containsKey("blockSize")) {
-					chunks = (int[])attributes.get("blockSize");
-					attributes.remove("blockSize");
-					if (isRowMajor) {
-						chunks = chunks.clone();
-						Utils.reorder(chunks);
-					}
-				} else
-					chunks = zArrayAttributes.getChunks();
-
-				if (attributes.containsKey("dataType")) {
-					dtype = new DType((DataType)attributes.get("dataType"));
-					attributes.remove("dataType");
-				} else
-					dtype = zArrayAttributes.getDType();
-
-				if (attributes.containsKey("compression")) {
-					compressor = ZarrCompressor.fromCompression((Compression)attributes.get("compression"));
-					attributes.remove("compression");
-					/* fails with null when compression is not supported by Zarr
-					 * TODO invent meaningful error behavior */
-				} else
-					compressor = zArrayAttributes.getCompressor();
-
-				zArrayAttributes = new ZArrayAttributes(
-						zArrayAttributes.getZarrFormat(),
-						shape,
-						chunks,
-						dtype,
-						compressor,
-						zArrayAttributes.getFillValue(),
-						zArrayAttributes.getOrder(),
-						zArrayAttributes.getFilters());
-
-				setZArrayAttributes(pathName, zArrayAttributes);
-			}
-
-			GsonAttributesParser.insertAttributes(map, attributes, gson);
-
-			lockedFileChannel.getFileChannel().truncate(0);
-			GsonAttributesParser.writeAttributes(
-					Channels.newWriter(lockedFileChannel.getFileChannel(), StandardCharsets.UTF_8.name()),
-					map,
-					gson);
-		}
-	}
-
-	public static byte[] padCrop(
-			final byte[] src,
-			final int[] srcBlockSize,
-			final int[] dstBlockSize,
-			final int nBytes,
-			final int nBits,
-			final byte[] fill_value) {
-
-		assert srcBlockSize.length == dstBlockSize.length : "Dimensions do not match.";
-
-		final int n = srcBlockSize.length;
-
-		if (nBytes != 0) {
-			final int[] srcStrides = new int[n];
-			final int[] dstStrides = new int[n];
-			final int[] srcSkip = new int[n];
-			final int[] dstSkip  = new int[n];
-			srcStrides[0] = dstStrides[0] = nBytes;
-			for (int d = 1; d < n; ++d) {
-				srcStrides[d] = srcBlockSize[d] * srcBlockSize[d - 1];
-				dstStrides[d] = dstBlockSize[d] * dstBlockSize[d - 1];
-			}
-			for (int d = 0; d < n; ++d) {
-				srcSkip[d] = Math.max(1, dstBlockSize[d] - srcBlockSize[d]);
-				dstSkip[d] = Math.max(1, srcBlockSize[d] - dstBlockSize[d]);
-			}
-
-			/* this is getting hairy, ImgLib2 alternative */
-			/* byte images with 0-dimension d[0] * nBytes */
-			final long[] srcIntervalDimensions = new long[n];
-			final long[] dstIntervalDimensions = new long[n];
-			srcIntervalDimensions[0] = srcBlockSize[0] * nBytes;
-			dstIntervalDimensions[0] = dstBlockSize[0] * nBytes;
-			for (int d = 1; d < n; ++d) {
-				srcIntervalDimensions[d] = srcBlockSize[d];
-				dstIntervalDimensions[d] = dstBlockSize[d];
-			}
-
-			final byte[] dst = new byte[(int)Intervals.numElements(dstIntervalDimensions)];
-			/* fill dst */
-			for (int i = 0, j = 0; i < n; ++i) {
-				dst[i] = fill_value[j];
-				if (++j == fill_value.length)
-					j = 0;
-			}
-			final ArrayImg<ByteType, ByteArray> srcImg = ArrayImgs.bytes(src, srcIntervalDimensions);
-			final ArrayImg<ByteType, ByteArray> dstImg = ArrayImgs.bytes(dst, dstIntervalDimensions);
-
-			final FinalInterval intersection = Intervals.intersect(srcImg, dstImg);
-			final Cursor<ByteType> srcCursor = Views.interval(srcImg, intersection).cursor();
-			final Cursor<ByteType> dstCursor = Views.interval(dstImg, intersection).cursor();
-			while (srcCursor.hasNext())
-				dstCursor.next().set(srcCursor.next());
-
-			return dst;
-		} else {
-			/* TODO deal with bit streams */
-			return null;
-		}
-	}
-
-	/**
-	 * Writes a {@link DataBlock} into an {@link OutputStream}.
-	 *
-	 * @param out
-	 * @param datasetAttributes
-	 * @param dataBlock
-	 * @throws IOException
-	 */
-	public static <T> void writeBlock(
-			final OutputStream out,
-			final ZarrDatasetAttributes datasetAttributes,
-			final DataBlock<T> dataBlock) throws IOException {
-
-		final int[] blockSize = datasetAttributes.getBlockSize();
-		final DType dType = datasetAttributes.getDType();
-		final DataOutputStream dos = new DataOutputStream(out);
-		final BlockWriter writer = datasetAttributes.getCompression().getWriter();
-
-		if (!Arrays.equals(blockSize, dataBlock.getSize())) {
-
-			final byte[] padCropped = padCrop(
-					dataBlock.toByteBuffer().array(),
-					dataBlock.getSize(),
-					blockSize,
-					dType.getNBytes(),
-					dType.getNBits(),
-					datasetAttributes.getFillBytes());
-
-			final DataBlock<byte[]> padCroppedDataBlock =
-					new ByteArrayDataBlock(
-							blockSize,
-							dataBlock.getGridPosition(),
-							padCropped);
-
-			writer.write(padCroppedDataBlock, out);
-
-		} else {
-
-			writer.write(dataBlock, out);
-		}
-	}
-
-	@Override
-	public <T> void writeBlock(
-			final String pathName,
-			final DatasetAttributes datasetAttributes,
-			final DataBlock<T> dataBlock) throws IOException {
-
-		final ZarrDatasetAttributes zarrDatasetAttributes;
-		if (datasetAttributes instanceof ZarrDatasetAttributes)
-			zarrDatasetAttributes = (ZarrDatasetAttributes)datasetAttributes;
-		else
-			zarrDatasetAttributes = getZArrayAttributes(pathName).getDatasetAttributes();
-
-		final Path path = Paths.get(
-				basePath,
-				removeLeadingSlash(pathName),
-				getZarrDataBlockPath(
-						dataBlock.getGridPosition(),
-						dimensionSeparator,
-						zarrDatasetAttributes.isRowMajor()).toString());
-		createDirectories(path.getParent());
-		try (final LockedFileChannel lockedChannel = LockedFileChannel.openForWriting(path)) {
-
-			lockedChannel.getFileChannel().truncate(0);
-			writeBlock(
-					Channels.newOutputStream(lockedChannel.getFileChannel()),
-					zarrDatasetAttributes,
-					dataBlock);
-		}
-	}
-
-	@Override
-	public boolean deleteBlock(final String pathName, final long... gridPosition) throws IOException {
-
-		final DatasetAttributes datasetAttributes = getDatasetAttributes(pathName);
-
-		final ZarrDatasetAttributes zarrDatasetAttributes;
-		if (datasetAttributes instanceof ZarrDatasetAttributes)
-			zarrDatasetAttributes = (ZarrDatasetAttributes)datasetAttributes;
-		else
-			zarrDatasetAttributes = getZArrayAttributes(pathName).getDatasetAttributes();
-
-		final Path path = Paths.get(
-				basePath,
-				removeLeadingSlash(pathName),
-				getZarrDataBlockPath(
-						gridPosition,
-						dimensionSeparator,
-						zarrDatasetAttributes.isRowMajor()).toString());
-
-		if (!Files.exists(path))
-			return true;
-
-		try (final LockedFileChannel lockedChannel = LockedFileChannel.openForWriting(path)) {
-			Files.delete(path);
-		}
-
-		return !Files.exists(path);
-	}
-
-	@Override
-	public boolean remove() throws IOException {
-
-		return remove("/");
-	}
-
-	@Override
-	public boolean remove(final String pathName) throws IOException {
-
-		final Path path = Paths.get(basePath, pathName);
-		if (Files.exists(path))
-			try (final Stream<Path> pathStream = Files.walk(path)) {
-				pathStream.sorted(Comparator.reverseOrder()).forEach(
-						childPath -> {
-							if (Files.isRegularFile(childPath)) {
-								try (final LockedFileChannel channel = LockedFileChannel.openForWriting(childPath)) {
-									Files.delete(childPath);
-								} catch (final IOException e) {
-									e.printStackTrace();
-								}
-							} else
-								try {
-									Files.delete(childPath);
-								} catch (final IOException e) {
-									e.printStackTrace();
-								}
-						});
-			}
-
-		return !Files.exists(path);
-	}
-
-	/**
-	 * This is a copy of {@link Files#createDirectories(Path, FileAttribute...)}
-	 * that follows symlinks.
-	 *
-	 * Workaround for https://bugs.openjdk.java.net/browse/JDK-8130464
-	 *
-     * Creates a directory by creating all nonexistent parent directories first.
-     * Unlike the {@link #createDirectory createDirectory} method, an exception
-     * is not thrown if the directory could not be created because it already
-     * exists.
-     *
-     * <p> The {@code attrs} parameter is optional {@link FileAttribute
-     * file-attributes} to set atomically when creating the nonexistent
-     * directories. Each file attribute is identified by its {@link
-     * FileAttribute#name name}. If more than one attribute of the same name is
-     * included in the array then all but the last occurrence is ignored.
-     *
-     * <p> If this method fails, then it may do so after creating some, but not
-     * all, of the parent directories.
-     *
-     * @param   dir
-     *          the directory to create
-     *
-     * @param   attrs
-     *          an optional list of file attributes to set atomically when
-     *          creating the directory
-     *
-     * @return  the directory
-     *
-     * @throws  UnsupportedOperationException
-     *          if the array contains an attribute that cannot be set atomically
-     *          when creating the directory
-     * @throws  FileAlreadyExistsException
-     *          if {@code dir} exists but is not a directory <i>(optional specific
-     *          exception)</i>
-     * @throws  IOException
-     *          if an I/O error occurs
-     * @throws  SecurityException
-     *          in the case of the default provider, and a security manager is
-     *          installed, the {@link SecurityManager#checkWrite(String) checkWrite}
-     *          method is invoked prior to attempting to create a directory and
-     *          its {@link SecurityManager#checkRead(String) checkRead} is
-     *          invoked for each parent directory that is checked. If {@code
-     *          dir} is not an absolute path then its {@link Path#toAbsolutePath
-     *          toAbsolutePath} may need to be invoked to get its absolute path.
-     *          This may invoke the security manager's {@link
-     *          SecurityManager#checkPropertyAccess(String) checkPropertyAccess}
-     *          method to check access to the system property {@code user.dir}
-     */
-    private static Path createDirectories(Path dir, final FileAttribute<?>... attrs)
-        throws IOException
-    {
-        // attempt to create the directory
-        try {
-            createAndCheckIsDirectory(dir, attrs);
-            return dir;
-        } catch (final FileAlreadyExistsException x) {
-            // file exists and is not a directory
-            throw x;
-        } catch (final IOException x) {
-            // parent may not exist or other reason
-        }
-        SecurityException se = null;
-        try {
-            dir = dir.toAbsolutePath();
-        } catch (final SecurityException x) {
-            // don't have permission to get absolute path
-            se = x;
-        }
-        // find a decendent that exists
-        Path parent = dir.getParent();
-        while (parent != null) {
-            try {
-            	parent.getFileSystem().provider().checkAccess(parent);
-                break;
-            } catch (final NoSuchFileException x) {
-                // does not exist
-            }
-            parent = parent.getParent();
-        }
-        if (parent == null) {
-            // unable to find existing parent
-            if (se == null) {
-                throw new FileSystemException(dir.toString(), null,
-                    "Unable to determine if root directory exists");
-            } else {
-                throw se;
-            }
-        }
-
-        // create directories
-        Path child = parent;
-        for (final Path name: parent.relativize(dir)) {
-            child = child.resolve(name);
-            createAndCheckIsDirectory(child, attrs);
-        }
-        return dir;
-    }
-
-    /**
-     * This is a copy of {@link Files#createAndCheckIsDirectory(Path, FileAttribute...)}
-     * that follows symlinks.
-     *
-     * Workaround for https://bugs.openjdk.java.net/browse/JDK-8130464
-     *
-     * Used by createDirectories to attempt to create a directory. A no-op
-     * if the directory already exists.
-     */
-    private static void createAndCheckIsDirectory(final Path dir,
-                                                  final FileAttribute<?>... attrs)
-        throws IOException
-    {
-        try {
-            Files.createDirectory(dir, attrs);
-        } catch (final FileAlreadyExistsException x) {
-            if (!Files.isDirectory(dir))
-                throw x;
-        }
-    }
-
-    /**
-	 * Removes the trailing slash from a given path and returns the corrected path.
-	 *
-	 * @param pathName
-	 * @return
-	 */
-	protected static String removeTrailingSlash(final String pathName) {
-
-		return pathName.endsWith("/") || pathName.endsWith("\\") ? pathName.substring(0, pathName.length() - 1) : pathName;
-	}
-=======
-
->>>>>>> be82f351
 }