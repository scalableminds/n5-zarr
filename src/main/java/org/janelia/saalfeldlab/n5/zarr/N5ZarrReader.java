/*-
 * #%L
 * Not HDF5
 * %%
 * Copyright (C) 2019 - 2022 Stephan Saalfeld
 * %%
 * Redistribution and use in source and binary forms, with or without
 * modification, are permitted provided that the following conditions are met:
 * 
 * 1. Redistributions of source code must retain the above copyright notice,
 *    this list of conditions and the following disclaimer.
 * 2. Redistributions in binary form must reproduce the above copyright notice,
 *    this list of conditions and the following disclaimer in the documentation
 *    and/or other materials provided with the distribution.
 * 
 * THIS SOFTWARE IS PROVIDED BY THE COPYRIGHT HOLDERS AND CONTRIBUTORS "AS IS"
 * AND ANY EXPRESS OR IMPLIED WARRANTIES, INCLUDING, BUT NOT LIMITED TO, THE
 * IMPLIED WARRANTIES OF MERCHANTABILITY AND FITNESS FOR A PARTICULAR PURPOSE
 * ARE DISCLAIMED. IN NO EVENT SHALL THE COPYRIGHT HOLDERS OR CONTRIBUTORS BE
 * LIABLE FOR ANY DIRECT, INDIRECT, INCIDENTAL, SPECIAL, EXEMPLARY, OR
 * CONSEQUENTIAL DAMAGES (INCLUDING, BUT NOT LIMITED TO, PROCUREMENT OF
 * SUBSTITUTE GOODS OR SERVICES; LOSS OF USE, DATA, OR PROFITS; OR BUSINESS
 * INTERRUPTION) HOWEVER CAUSED AND ON ANY THEORY OF LIABILITY, WHETHER IN
 * CONTRACT, STRICT LIABILITY, OR TORT (INCLUDING NEGLIGENCE OR OTHERWISE)
 * ARISING IN ANY WAY OUT OF THE USE OF THIS SOFTWARE, EVEN IF ADVISED OF THE
 * POSSIBILITY OF SUCH DAMAGE.
 * #L%
 */
package org.janelia.saalfeldlab.n5.zarr;

<<<<<<< HEAD
import java.io.ByteArrayOutputStream;
import java.io.DataInputStream;
import java.io.IOException;
import java.io.InputStream;
import java.nio.ByteBuffer;
import java.nio.channels.Channels;
import java.nio.charset.StandardCharsets;
import java.nio.file.Files;
import java.nio.file.Path;
import java.nio.file.Paths;
import java.util.Arrays;
import java.util.Collection;
import java.util.HashMap;
import java.util.stream.Stream;

import org.apache.commons.compress.utils.IOUtils;
import org.janelia.saalfeldlab.n5.BlockReader;
import org.janelia.saalfeldlab.n5.ByteArrayDataBlock;
import org.janelia.saalfeldlab.n5.DataBlock;
import org.janelia.saalfeldlab.n5.DataType;
import org.janelia.saalfeldlab.n5.DatasetAttributes;
import org.janelia.saalfeldlab.n5.DefaultBlockReader;
import org.janelia.saalfeldlab.n5.GsonAttributesParser;
import org.janelia.saalfeldlab.n5.N5FSReader;

import com.google.gson.GsonBuilder;
import com.google.gson.JsonElement;
import com.google.gson.reflect.TypeToken;

import net.imglib2.Cursor;
import net.imglib2.RandomAccessibleInterval;
import net.imglib2.type.Type;
import net.imglib2.view.IntervalView;
import net.imglib2.view.Views;
import org.janelia.saalfeldlab.n5.blosc.BloscCompression;

=======
import java.nio.file.FileSystems;

import org.janelia.saalfeldlab.n5.FileSystemKeyValueAccess;
import org.janelia.saalfeldlab.n5.N5Exception;

import com.google.gson.GsonBuilder;
>>>>>>> be82f351

/**
 * @author Stephan Saalfeld &lt;saalfelds@janelia.hhmi.org&gt;
 * @author John Bogovic  &lt;bogovicj@janelia.hhmi.org&gt;
 *
 */
public class N5ZarrReader extends ZarrKeyValueReader {

	protected static Version VERSION = new Version(2, 0, 0);

<<<<<<< HEAD
	protected static final String zarrayFile = ".zarray";
	protected static final String zattrsFile = ".zattrs";
	protected static final String zgroupFile = ".zgroup";

	static private GsonBuilder initGsonBuilder(final GsonBuilder gsonBuilder) {

		gsonBuilder.registerTypeAdapter(DType.class, new DType.JsonAdapter());
		gsonBuilder.registerTypeAdapter(ZarrCompressor.class, ZarrCompressor.jsonAdapter);
		gsonBuilder.registerTypeAdapter(Filter.class, new Filter.JsonAdapter());
		gsonBuilder.serializeNulls();

		return gsonBuilder;
	}

	final protected boolean mapN5DatasetAttributes;
	final protected String dimensionSeparator;

=======
>>>>>>> be82f351
	/**
	 * Opens an {@link N5ZarrReader} at a given base path with a custom
	 * {@link GsonBuilder} to support custom attributes.
	 *
	 * @param basePath Zarr base path
	 * @param gsonBuilder the gson builder
	 * @param mapN5DatasetAttributes
	 * 	  If true, getAttributes and variants of getAttribute methods will
	 * 	  contain keys used by n5 datasets, and whose values are those for
	 *    their corresponding zarr fields. For example, if true, the key "dimensions"
	 *    (from n5) may be used to obtain the value of the key "shape" (from zarr).
	 * @param mergeAttributes
	 * 	  If true, fields from .zgroup, .zarray, and .zattrs will be merged
	 *    when calling getAttributes, and variants of getAttribute
	 * @param cacheMeta cache attributes and meta data
	 * @param cacheMeta cache attributes and meta data
	 *    Setting this to true avoids frequent reading and parsing of JSON
	 *    encoded attributes and other meta data that requires accessing the
	 *    store. This is most interesting for high latency backends. Changes
	 *    of cached attributes and meta data by an independent writer on the
	 *    same container will not be tracked.
	 *
	 * @throws N5Exception
	 *    if the base path cannot be read or does not exist,
	 *    if the N5 version of the container is not compatible with this
	 *    implementation.
	 */
	public N5ZarrReader(final String basePath,
			final GsonBuilder gsonBuilder,
			final boolean mapN5DatasetAttributes,
			final boolean mergeAttributes,
			final boolean cacheMeta) throws N5Exception {

		super(
				new FileSystemKeyValueAccess(FileSystems.getDefault()),
				basePath,
				gsonBuilder
					.registerTypeAdapter(DType.class, new DType.JsonAdapter())
					.registerTypeAdapter(ZarrCompressor.class, ZarrCompressor.jsonAdapter),
				mapN5DatasetAttributes,
				mergeAttributes,
				cacheMeta);

		if( !exists("/"))
			throw new N5Exception.N5IOException("No container exists at " + basePath );
	}

	/**
	 * Opens an {@link N5ZarrReader} at a given base path with a custom
	 * {@link GsonBuilder} to support custom attributes.
	 *
	 * @param basePath Zarr base path
	 * @param gsonBuilder
	 * @param cacheMeta cache attributes and meta data
	 *    Setting this to true avoids frequent reading and parsing of JSON
	 *    encoded attributes and other meta data that requires accessing the
	 *    store. This is most interesting for high latency backends. Changes
	 *    of cached attributes and meta data by an independent writer on the
	 *    same container will not be tracked.
	 *
	 * @throws N5Exception
	 *    if the base path cannot be read or does not exist,
	 *    if the N5 version of the container is not compatible with this
	 *    implementation.
	 */
	public N5ZarrReader(final String basePath,
			final GsonBuilder gsonBuilder,
			final boolean cacheMeta) throws N5Exception {

		this( basePath, gsonBuilder, true, true, cacheMeta );
	}

	/**
	 * Opens an {@link N5ZarrReader} at a given base path.
	 *
	 * @param basePath N5 base path
	 * @param cacheMeta cache attributes and meta data
	 *    Setting this to true avoids frequent reading and parsing of JSON
	 *    encoded attributes and other meta data that requires accessing the
	 *    store. This is most interesting for high latency backends. Changes
	 *    of cached attributes and meta data by an independent writer on the
	 *    same container will not be tracked.
	 *
	 * @throws N5Exception
	 *    if the base path cannot be read or does not exist,
	 *    if the N5 version of the container is not compatible with this
	 *    implementation.
	 */
	public N5ZarrReader(final String basePath, final boolean cacheMeta) throws N5Exception {

		this(basePath, new GsonBuilder(), cacheMeta);
	}

	/**
	 * Opens an {@link N5ZarrReader} at a given base path with a custom
	 * {@link GsonBuilder} to support custom attributes.
	 *
	 * @param basePath N5 base path
	 * @param gsonBuilder
	 * @throws N5Exception
	 *    if the base path cannot be read or does not exist,
	 *    if the N5 version of the container is not compatible with this
	 *    implementation.
	 */
	public N5ZarrReader(final String basePath, final GsonBuilder gsonBuilder) throws N5Exception {

		this(basePath, gsonBuilder, false);
	}

	/**
	 * Opens an {@link N5ZarrReader} at a given base path.
	 *
	 * @param basePath N5 base path
	 * @throws N5Exception
	 *    if the base path cannot be read or does not exist,
	 *    if the N5 version of the container is not compatible with this
	 *    implementation.
	 */
<<<<<<< HEAD
	@Override
	public String getBasePath() {

		return this.basePath;
	}

	public boolean groupExists(final String pathName) {

		final Path path = Paths.get(basePath, removeLeadingSlash(pathName), zgroupFile);
		return Files.exists(path) && Files.isRegularFile(path);
	}

	public ZArrayAttributes getZArrayAttributes(final String pathName) throws IOException {

		final Path path = Paths.get(basePath, removeLeadingSlash(pathName), zarrayFile);
		final HashMap<String, JsonElement> attributes = new HashMap<>();

		if (Files.exists(path)) {

			try (final LockedFileChannel lockedFileChannel = LockedFileChannel.openForReading(path)) {
				attributes.putAll(
						GsonAttributesParser.readAttributes(
								Channels.newReader(
										lockedFileChannel.getFileChannel(),
										StandardCharsets.UTF_8.name()),
								gson));
			}
		} else System.out.println(path.toString() + " does not exist.");

		JsonElement sepElem = attributes.get("dimension_separator");
		return new ZArrayAttributes(
				attributes.get("zarr_format").getAsInt(),
				gson.fromJson(attributes.get("shape"), long[].class),
				gson.fromJson(attributes.get("chunks"), int[].class),
				gson.fromJson(attributes.get("dtype"), DType.class),
				gson.fromJson(attributes.get("compressor"), ZarrCompressor.class),
				attributes.get("fill_value").getAsString(),
				attributes.get("order").getAsCharacter(),
				sepElem != null ? sepElem.getAsString() : dimensionSeparator,
				gson.fromJson(attributes.get("filters"), TypeToken.getParameterized(Collection.class, Filter.class).getType()));
	}

	@Override
	public DatasetAttributes getDatasetAttributes(final String pathName) throws IOException {

		final ZArrayAttributes zArrayAttributes = getZArrayAttributes(pathName);
		return zArrayAttributes == null ? null : zArrayAttributes.getDatasetAttributes();
	}

	@Override
	public boolean datasetExists(final String pathName) throws IOException {
=======
	public N5ZarrReader(final String basePath) throws N5Exception {
>>>>>>> be82f351

		this(basePath, new GsonBuilder(), false);
	}

<<<<<<< HEAD

	/**
	 * @returns false if the group or dataset does not exist but also if the
	 * 		attempt to access
	 */
	@Override
	public boolean exists(final String pathName) {

		try {
			return groupExists(pathName) || datasetExists(pathName);
		} catch (final IOException e) {
			e.printStackTrace();
			return false;
		}
	}


	/**
	 * If {@link #mapN5DatasetAttributes} is set, dataset attributes will
	 * override attributes with the same key.
	 */
	@Override
	public HashMap<String, JsonElement> getAttributes(final String pathName) throws IOException {

		final Path path = Paths.get(basePath, removeLeadingSlash(pathName), zattrsFile);
		final HashMap<String, JsonElement> attributes = new HashMap<>();

		if (Files.exists(path)) {

			try (final LockedFileChannel lockedFileChannel = LockedFileChannel.openForReading(path)) {
				attributes.putAll(
						GsonAttributesParser.readAttributes(
								Channels.newReader(
										lockedFileChannel.getFileChannel(),
										StandardCharsets.UTF_8.name()),
								gson));
			}
		}

		if (mapN5DatasetAttributes && datasetExists(pathName)) {

			final DatasetAttributes datasetAttributes = getZArrayAttributes(pathName).getDatasetAttributes();
			attributes.put("dimensions", gson.toJsonTree(datasetAttributes.getDimensions()));
			attributes.put("blockSize", gson.toJsonTree(datasetAttributes.getBlockSize()));
			attributes.put("dataType", gson.toJsonTree(datasetAttributes.getDataType()));
			attributes.put("compression", gson.toJsonTree(datasetAttributes.getCompression()));
		}

		return attributes;
	}

	/**
	 * Reads a {@link DataBlock} from an {@link InputStream}.
	 *
	 * @param in
	 * @param datasetAttributes
	 * @param gridPosition
	 * @return
	 * @throws IOException
	 */
	@SuppressWarnings("incomplete-switch")
	public static DataBlock<?> readBlock(
			final InputStream in,
			final ZarrDatasetAttributes datasetAttributes,
			final long... gridPosition) throws IOException {

		final int[] blockSize = datasetAttributes.getBlockSize();
		final DType dType = datasetAttributes.getDType();

		final BlockReader reader = datasetAttributes.getCompression().getReader();
		final ByteArrayDataBlock byteBlock = dType.createByteBlock(blockSize, gridPosition);

		if (dType.getDataType() == DataType.VLENSTRING) {
			return readVLenStringBlock(in, reader, byteBlock);
		}
		reader.read(byteBlock, in);

		switch (dType.getDataType()) {
		case UINT8:
		case INT8:
			return byteBlock;
		}

		/* else translate into target type */
		final DataBlock<?> dataBlock = dType.createDataBlock(blockSize, gridPosition);
		final ByteBuffer byteBuffer = byteBlock.toByteBuffer();
		byteBuffer.order(dType.getOrder());
		dataBlock.readData(byteBuffer);

		/* TODO I do not think that makes sense, F order should be opened transposed, the consumer can decide what to do with them? */
//		if (!datasetAttributes.isRowMajor()) {
//
//			final long[] blockDimensions = new long[blockSize.length];
//			Arrays.setAll(blockDimensions, d -> blockSize[d]);
//
//			switch (datasetAttributes.getDataType()) {
//			case INT8:
//			case UINT8: {
//					final byte[] dataBlockData = (byte[])dataBlock.getData();
//					final ArrayImg<ByteType, ByteArray> src = ArrayImgs.bytes(dataBlockData.clone(), blockDimensions);
//					final ArrayImg<ByteType, ByteArray> dst = ArrayImgs.bytes(dataBlockData.clone(), blockDimensions);
//					copyTransposed(src, dst);
//				}
//				break;
//			case INT16:
//			case UINT16: {
//					final short[] dataBlockData = (short[])dataBlock.getData();
//					final ArrayImg<ShortType, ShortArray> src = ArrayImgs.shorts(dataBlockData.clone(), blockDimensions);
//					final ArrayImg<ShortType, ShortArray> dst = ArrayImgs.shorts(dataBlockData.clone(), blockDimensions);
//					copyTransposed(src, dst);
//				}
//				break;
//			case INT32:
//			case UINT32: {
//					final int[] dataBlockData = (int[])dataBlock.getData();
//					final ArrayImg<IntType, IntArray> src = ArrayImgs.ints(dataBlockData.clone(), blockDimensions);
//					final ArrayImg<IntType, IntArray> dst = ArrayImgs.ints(dataBlockData.clone(), blockDimensions);
//					copyTransposed(src, dst);
//				}
//				break;
//			case INT64:
//			case UINT64: {
//					final long[] dataBlockData = (long[])dataBlock.getData();
//					final ArrayImg<LongType, LongArray> src = ArrayImgs.longs(dataBlockData.clone(), blockDimensions);
//					final ArrayImg<LongType, LongArray> dst = ArrayImgs.longs(dataBlockData.clone(), blockDimensions);
//					copyTransposed(src, dst);
//				}
//				break;
//			case FLOAT32: {
//					final float[] dataBlockData = (float[])dataBlock.getData();
//					final ArrayImg<FloatType, FloatArray> src = ArrayImgs.floats(dataBlockData.clone(), blockDimensions);
//					final ArrayImg<FloatType, FloatArray> dst = ArrayImgs.floats(dataBlockData.clone(), blockDimensions);
//					copyTransposed(src, dst);
//				}
//				break;
//			case FLOAT64: {
//					final double[] dataBlockData = (double[])dataBlock.getData();
//					final ArrayImg<DoubleType, DoubleArray> src = ArrayImgs.doubles(dataBlockData.clone(), blockDimensions);
//					final ArrayImg<DoubleType, DoubleArray> dst = ArrayImgs.doubles(dataBlockData.clone(), blockDimensions);
//					copyTransposed(src, dst);
//				}
//				break;
//			}
//		}

		return dataBlock;
	}

	protected static ZarrCompatibleVLenStringDataBlock readVLenStringBlock(InputStream in, BlockReader reader, ByteArrayDataBlock byteBlock) throws IOException {
		// read whole chunk and deserialize; this should be improved
		ZarrCompatibleVLenStringDataBlock dataBlock = new ZarrCompatibleVLenStringDataBlock(byteBlock.getSize(), byteBlock.getGridPosition(), new String[0]);
		if (reader instanceof BloscCompression) {
			// Blosc reader reads actual data and doesn't care about buffer size (but needs special treatment in data block)
			reader.read(dataBlock, in);
		} else if (reader instanceof DefaultBlockReader) {
			try (final InputStream inflater = ((DefaultBlockReader) reader).getInputStream(in)) {
				final DataInputStream dis = new DataInputStream(inflater);
				final ByteArrayOutputStream out = new ByteArrayOutputStream();
				IOUtils.copy(dis, out);
				dataBlock.readData(ByteBuffer.wrap(out.toByteArray()));
			}
		}
		else {
			throw new UnsupportedOperationException("Only Blosc compression or algorithms that use DefaultBlockReader are supported.");
		}
		return dataBlock;
	}

	protected static <T extends Type<T>> void copyTransposed(
			final RandomAccessibleInterval<? extends T> src,
			final RandomAccessibleInterval<? extends T> dst) {

		/* transpose */
		final int n = src.numDimensions();
		final int[] lut = new int[n];
		Arrays.setAll(lut, d -> n - 1 - d);
		final IntervalView<? extends T> dstTransposed = Views.permuteCoordinates(dst, lut);

		/* copy */
		final Cursor<? extends T> cSrc = Views.flatIterable(src).cursor();
		final Cursor<? extends T> cDst = Views.flatIterable(dstTransposed).cursor();
		while (cDst.hasNext())
			cDst.next().set(cSrc.next());
	}

	@Override
	public DataBlock<?> readBlock(
			final String pathName,
			final DatasetAttributes datasetAttributes,
			final long... gridPosition) throws IOException {

		final ZarrDatasetAttributes zarrDatasetAttributes;
		if (datasetAttributes instanceof ZarrDatasetAttributes)
			zarrDatasetAttributes = (ZarrDatasetAttributes)datasetAttributes;
		else
			zarrDatasetAttributes = getZArrayAttributes(pathName).getDatasetAttributes();

		final String dimSep;
		final String attrDimensionSeparator = zarrDatasetAttributes.getDimensionSeparator();
		if (attrDimensionSeparator != null && !attrDimensionSeparator.isEmpty())
			dimSep = attrDimensionSeparator;
		else
			dimSep = dimensionSeparator;

		final Path path = Paths.get(
				basePath,
				removeLeadingSlash(pathName),
				getZarrDataBlockPath(
						gridPosition,
						dimSep,
						zarrDatasetAttributes.isRowMajor()).toString());
		if (!Files.exists(path))
			return null;

		try (final LockedFileChannel lockedChannel = LockedFileChannel.openForReading(path)) {
			return readBlock(Channels.newInputStream(lockedChannel.getFileChannel()), zarrDatasetAttributes, gridPosition);
		}
	}

	@Override
	public String[] list(final String pathName) throws IOException {

		final Path path = Paths.get(basePath, removeLeadingSlash(pathName));
		try (final Stream<Path> pathStream = Files.list(path)) {

			return pathStream
					.filter(a -> Files.isDirectory(a))
					.map(a -> path.relativize(a).toString())
					.filter(a -> exists(pathName + "/" + a))
					.toArray(n -> new String[n]);
		}
	}

	/**
	 * Constructs the path for a data block in a dataset at a given grid position.
	 *
	 * The returned path is
	 * <pre>
	 * $datasetPathName/$gridPosition[n]$dimensionSeparator$gridPosition[n-1]$dimensionSeparator[...]$dimensionSeparator$gridPosition[0]
	 * </pre>
	 *
	 * This is the file into which the data block will be stored.
	 *
	 * @param datasetPathName
	 * @param gridPosition
	 * @param dimensionSeparator
	 *
	 * @return
	 */
	protected static Path getZarrDataBlockPath(
			final long[] gridPosition,
			final String dimensionSeparator,
			final boolean isRowMajor) {

		final StringBuilder pathStringBuilder = new StringBuilder();
		if (isRowMajor) {
			pathStringBuilder.append(gridPosition[gridPosition.length - 1]);
			for (int i = gridPosition.length - 2; i >= 0 ; --i) {
				pathStringBuilder.append(dimensionSeparator);
				pathStringBuilder.append(gridPosition[i]);
			}
		} else {
			pathStringBuilder.append(gridPosition[0]);
			for (int i = 1; i < gridPosition.length; ++i) {
				pathStringBuilder.append(dimensionSeparator);
				pathStringBuilder.append(gridPosition[i]);
			}
		}

		return Paths.get(pathStringBuilder.toString());
	}
=======
>>>>>>> be82f351
}<|MERGE_RESOLUTION|>--- conflicted
+++ resolved
@@ -28,51 +28,12 @@
  */
 package org.janelia.saalfeldlab.n5.zarr;
 
-<<<<<<< HEAD
-import java.io.ByteArrayOutputStream;
-import java.io.DataInputStream;
-import java.io.IOException;
-import java.io.InputStream;
-import java.nio.ByteBuffer;
-import java.nio.channels.Channels;
-import java.nio.charset.StandardCharsets;
-import java.nio.file.Files;
-import java.nio.file.Path;
-import java.nio.file.Paths;
-import java.util.Arrays;
-import java.util.Collection;
-import java.util.HashMap;
-import java.util.stream.Stream;
-
-import org.apache.commons.compress.utils.IOUtils;
-import org.janelia.saalfeldlab.n5.BlockReader;
-import org.janelia.saalfeldlab.n5.ByteArrayDataBlock;
-import org.janelia.saalfeldlab.n5.DataBlock;
-import org.janelia.saalfeldlab.n5.DataType;
-import org.janelia.saalfeldlab.n5.DatasetAttributes;
-import org.janelia.saalfeldlab.n5.DefaultBlockReader;
-import org.janelia.saalfeldlab.n5.GsonAttributesParser;
-import org.janelia.saalfeldlab.n5.N5FSReader;
-
-import com.google.gson.GsonBuilder;
-import com.google.gson.JsonElement;
-import com.google.gson.reflect.TypeToken;
-
-import net.imglib2.Cursor;
-import net.imglib2.RandomAccessibleInterval;
-import net.imglib2.type.Type;
-import net.imglib2.view.IntervalView;
-import net.imglib2.view.Views;
-import org.janelia.saalfeldlab.n5.blosc.BloscCompression;
-
-=======
 import java.nio.file.FileSystems;
 
 import org.janelia.saalfeldlab.n5.FileSystemKeyValueAccess;
 import org.janelia.saalfeldlab.n5.N5Exception;
 
 import com.google.gson.GsonBuilder;
->>>>>>> be82f351
 
 /**
  * @author Stephan Saalfeld &lt;saalfelds@janelia.hhmi.org&gt;
@@ -83,26 +44,6 @@
 
 	protected static Version VERSION = new Version(2, 0, 0);
 
-<<<<<<< HEAD
-	protected static final String zarrayFile = ".zarray";
-	protected static final String zattrsFile = ".zattrs";
-	protected static final String zgroupFile = ".zgroup";
-
-	static private GsonBuilder initGsonBuilder(final GsonBuilder gsonBuilder) {
-
-		gsonBuilder.registerTypeAdapter(DType.class, new DType.JsonAdapter());
-		gsonBuilder.registerTypeAdapter(ZarrCompressor.class, ZarrCompressor.jsonAdapter);
-		gsonBuilder.registerTypeAdapter(Filter.class, new Filter.JsonAdapter());
-		gsonBuilder.serializeNulls();
-
-		return gsonBuilder;
-	}
-
-	final protected boolean mapN5DatasetAttributes;
-	final protected String dimensionSeparator;
-
-=======
->>>>>>> be82f351
 	/**
 	 * Opens an {@link N5ZarrReader} at a given base path with a custom
 	 * {@link GsonBuilder} to support custom attributes.
@@ -221,337 +162,9 @@
 	 *    if the N5 version of the container is not compatible with this
 	 *    implementation.
 	 */
-<<<<<<< HEAD
-	@Override
-	public String getBasePath() {
-
-		return this.basePath;
-	}
-
-	public boolean groupExists(final String pathName) {
-
-		final Path path = Paths.get(basePath, removeLeadingSlash(pathName), zgroupFile);
-		return Files.exists(path) && Files.isRegularFile(path);
-	}
-
-	public ZArrayAttributes getZArrayAttributes(final String pathName) throws IOException {
-
-		final Path path = Paths.get(basePath, removeLeadingSlash(pathName), zarrayFile);
-		final HashMap<String, JsonElement> attributes = new HashMap<>();
-
-		if (Files.exists(path)) {
-
-			try (final LockedFileChannel lockedFileChannel = LockedFileChannel.openForReading(path)) {
-				attributes.putAll(
-						GsonAttributesParser.readAttributes(
-								Channels.newReader(
-										lockedFileChannel.getFileChannel(),
-										StandardCharsets.UTF_8.name()),
-								gson));
-			}
-		} else System.out.println(path.toString() + " does not exist.");
-
-		JsonElement sepElem = attributes.get("dimension_separator");
-		return new ZArrayAttributes(
-				attributes.get("zarr_format").getAsInt(),
-				gson.fromJson(attributes.get("shape"), long[].class),
-				gson.fromJson(attributes.get("chunks"), int[].class),
-				gson.fromJson(attributes.get("dtype"), DType.class),
-				gson.fromJson(attributes.get("compressor"), ZarrCompressor.class),
-				attributes.get("fill_value").getAsString(),
-				attributes.get("order").getAsCharacter(),
-				sepElem != null ? sepElem.getAsString() : dimensionSeparator,
-				gson.fromJson(attributes.get("filters"), TypeToken.getParameterized(Collection.class, Filter.class).getType()));
-	}
-
-	@Override
-	public DatasetAttributes getDatasetAttributes(final String pathName) throws IOException {
-
-		final ZArrayAttributes zArrayAttributes = getZArrayAttributes(pathName);
-		return zArrayAttributes == null ? null : zArrayAttributes.getDatasetAttributes();
-	}
-
-	@Override
-	public boolean datasetExists(final String pathName) throws IOException {
-=======
 	public N5ZarrReader(final String basePath) throws N5Exception {
->>>>>>> be82f351
 
 		this(basePath, new GsonBuilder(), false);
 	}
 
-<<<<<<< HEAD
-
-	/**
-	 * @returns false if the group or dataset does not exist but also if the
-	 * 		attempt to access
-	 */
-	@Override
-	public boolean exists(final String pathName) {
-
-		try {
-			return groupExists(pathName) || datasetExists(pathName);
-		} catch (final IOException e) {
-			e.printStackTrace();
-			return false;
-		}
-	}
-
-
-	/**
-	 * If {@link #mapN5DatasetAttributes} is set, dataset attributes will
-	 * override attributes with the same key.
-	 */
-	@Override
-	public HashMap<String, JsonElement> getAttributes(final String pathName) throws IOException {
-
-		final Path path = Paths.get(basePath, removeLeadingSlash(pathName), zattrsFile);
-		final HashMap<String, JsonElement> attributes = new HashMap<>();
-
-		if (Files.exists(path)) {
-
-			try (final LockedFileChannel lockedFileChannel = LockedFileChannel.openForReading(path)) {
-				attributes.putAll(
-						GsonAttributesParser.readAttributes(
-								Channels.newReader(
-										lockedFileChannel.getFileChannel(),
-										StandardCharsets.UTF_8.name()),
-								gson));
-			}
-		}
-
-		if (mapN5DatasetAttributes && datasetExists(pathName)) {
-
-			final DatasetAttributes datasetAttributes = getZArrayAttributes(pathName).getDatasetAttributes();
-			attributes.put("dimensions", gson.toJsonTree(datasetAttributes.getDimensions()));
-			attributes.put("blockSize", gson.toJsonTree(datasetAttributes.getBlockSize()));
-			attributes.put("dataType", gson.toJsonTree(datasetAttributes.getDataType()));
-			attributes.put("compression", gson.toJsonTree(datasetAttributes.getCompression()));
-		}
-
-		return attributes;
-	}
-
-	/**
-	 * Reads a {@link DataBlock} from an {@link InputStream}.
-	 *
-	 * @param in
-	 * @param datasetAttributes
-	 * @param gridPosition
-	 * @return
-	 * @throws IOException
-	 */
-	@SuppressWarnings("incomplete-switch")
-	public static DataBlock<?> readBlock(
-			final InputStream in,
-			final ZarrDatasetAttributes datasetAttributes,
-			final long... gridPosition) throws IOException {
-
-		final int[] blockSize = datasetAttributes.getBlockSize();
-		final DType dType = datasetAttributes.getDType();
-
-		final BlockReader reader = datasetAttributes.getCompression().getReader();
-		final ByteArrayDataBlock byteBlock = dType.createByteBlock(blockSize, gridPosition);
-
-		if (dType.getDataType() == DataType.VLENSTRING) {
-			return readVLenStringBlock(in, reader, byteBlock);
-		}
-		reader.read(byteBlock, in);
-
-		switch (dType.getDataType()) {
-		case UINT8:
-		case INT8:
-			return byteBlock;
-		}
-
-		/* else translate into target type */
-		final DataBlock<?> dataBlock = dType.createDataBlock(blockSize, gridPosition);
-		final ByteBuffer byteBuffer = byteBlock.toByteBuffer();
-		byteBuffer.order(dType.getOrder());
-		dataBlock.readData(byteBuffer);
-
-		/* TODO I do not think that makes sense, F order should be opened transposed, the consumer can decide what to do with them? */
-//		if (!datasetAttributes.isRowMajor()) {
-//
-//			final long[] blockDimensions = new long[blockSize.length];
-//			Arrays.setAll(blockDimensions, d -> blockSize[d]);
-//
-//			switch (datasetAttributes.getDataType()) {
-//			case INT8:
-//			case UINT8: {
-//					final byte[] dataBlockData = (byte[])dataBlock.getData();
-//					final ArrayImg<ByteType, ByteArray> src = ArrayImgs.bytes(dataBlockData.clone(), blockDimensions);
-//					final ArrayImg<ByteType, ByteArray> dst = ArrayImgs.bytes(dataBlockData.clone(), blockDimensions);
-//					copyTransposed(src, dst);
-//				}
-//				break;
-//			case INT16:
-//			case UINT16: {
-//					final short[] dataBlockData = (short[])dataBlock.getData();
-//					final ArrayImg<ShortType, ShortArray> src = ArrayImgs.shorts(dataBlockData.clone(), blockDimensions);
-//					final ArrayImg<ShortType, ShortArray> dst = ArrayImgs.shorts(dataBlockData.clone(), blockDimensions);
-//					copyTransposed(src, dst);
-//				}
-//				break;
-//			case INT32:
-//			case UINT32: {
-//					final int[] dataBlockData = (int[])dataBlock.getData();
-//					final ArrayImg<IntType, IntArray> src = ArrayImgs.ints(dataBlockData.clone(), blockDimensions);
-//					final ArrayImg<IntType, IntArray> dst = ArrayImgs.ints(dataBlockData.clone(), blockDimensions);
-//					copyTransposed(src, dst);
-//				}
-//				break;
-//			case INT64:
-//			case UINT64: {
-//					final long[] dataBlockData = (long[])dataBlock.getData();
-//					final ArrayImg<LongType, LongArray> src = ArrayImgs.longs(dataBlockData.clone(), blockDimensions);
-//					final ArrayImg<LongType, LongArray> dst = ArrayImgs.longs(dataBlockData.clone(), blockDimensions);
-//					copyTransposed(src, dst);
-//				}
-//				break;
-//			case FLOAT32: {
-//					final float[] dataBlockData = (float[])dataBlock.getData();
-//					final ArrayImg<FloatType, FloatArray> src = ArrayImgs.floats(dataBlockData.clone(), blockDimensions);
-//					final ArrayImg<FloatType, FloatArray> dst = ArrayImgs.floats(dataBlockData.clone(), blockDimensions);
-//					copyTransposed(src, dst);
-//				}
-//				break;
-//			case FLOAT64: {
-//					final double[] dataBlockData = (double[])dataBlock.getData();
-//					final ArrayImg<DoubleType, DoubleArray> src = ArrayImgs.doubles(dataBlockData.clone(), blockDimensions);
-//					final ArrayImg<DoubleType, DoubleArray> dst = ArrayImgs.doubles(dataBlockData.clone(), blockDimensions);
-//					copyTransposed(src, dst);
-//				}
-//				break;
-//			}
-//		}
-
-		return dataBlock;
-	}
-
-	protected static ZarrCompatibleVLenStringDataBlock readVLenStringBlock(InputStream in, BlockReader reader, ByteArrayDataBlock byteBlock) throws IOException {
-		// read whole chunk and deserialize; this should be improved
-		ZarrCompatibleVLenStringDataBlock dataBlock = new ZarrCompatibleVLenStringDataBlock(byteBlock.getSize(), byteBlock.getGridPosition(), new String[0]);
-		if (reader instanceof BloscCompression) {
-			// Blosc reader reads actual data and doesn't care about buffer size (but needs special treatment in data block)
-			reader.read(dataBlock, in);
-		} else if (reader instanceof DefaultBlockReader) {
-			try (final InputStream inflater = ((DefaultBlockReader) reader).getInputStream(in)) {
-				final DataInputStream dis = new DataInputStream(inflater);
-				final ByteArrayOutputStream out = new ByteArrayOutputStream();
-				IOUtils.copy(dis, out);
-				dataBlock.readData(ByteBuffer.wrap(out.toByteArray()));
-			}
-		}
-		else {
-			throw new UnsupportedOperationException("Only Blosc compression or algorithms that use DefaultBlockReader are supported.");
-		}
-		return dataBlock;
-	}
-
-	protected static <T extends Type<T>> void copyTransposed(
-			final RandomAccessibleInterval<? extends T> src,
-			final RandomAccessibleInterval<? extends T> dst) {
-
-		/* transpose */
-		final int n = src.numDimensions();
-		final int[] lut = new int[n];
-		Arrays.setAll(lut, d -> n - 1 - d);
-		final IntervalView<? extends T> dstTransposed = Views.permuteCoordinates(dst, lut);
-
-		/* copy */
-		final Cursor<? extends T> cSrc = Views.flatIterable(src).cursor();
-		final Cursor<? extends T> cDst = Views.flatIterable(dstTransposed).cursor();
-		while (cDst.hasNext())
-			cDst.next().set(cSrc.next());
-	}
-
-	@Override
-	public DataBlock<?> readBlock(
-			final String pathName,
-			final DatasetAttributes datasetAttributes,
-			final long... gridPosition) throws IOException {
-
-		final ZarrDatasetAttributes zarrDatasetAttributes;
-		if (datasetAttributes instanceof ZarrDatasetAttributes)
-			zarrDatasetAttributes = (ZarrDatasetAttributes)datasetAttributes;
-		else
-			zarrDatasetAttributes = getZArrayAttributes(pathName).getDatasetAttributes();
-
-		final String dimSep;
-		final String attrDimensionSeparator = zarrDatasetAttributes.getDimensionSeparator();
-		if (attrDimensionSeparator != null && !attrDimensionSeparator.isEmpty())
-			dimSep = attrDimensionSeparator;
-		else
-			dimSep = dimensionSeparator;
-
-		final Path path = Paths.get(
-				basePath,
-				removeLeadingSlash(pathName),
-				getZarrDataBlockPath(
-						gridPosition,
-						dimSep,
-						zarrDatasetAttributes.isRowMajor()).toString());
-		if (!Files.exists(path))
-			return null;
-
-		try (final LockedFileChannel lockedChannel = LockedFileChannel.openForReading(path)) {
-			return readBlock(Channels.newInputStream(lockedChannel.getFileChannel()), zarrDatasetAttributes, gridPosition);
-		}
-	}
-
-	@Override
-	public String[] list(final String pathName) throws IOException {
-
-		final Path path = Paths.get(basePath, removeLeadingSlash(pathName));
-		try (final Stream<Path> pathStream = Files.list(path)) {
-
-			return pathStream
-					.filter(a -> Files.isDirectory(a))
-					.map(a -> path.relativize(a).toString())
-					.filter(a -> exists(pathName + "/" + a))
-					.toArray(n -> new String[n]);
-		}
-	}
-
-	/**
-	 * Constructs the path for a data block in a dataset at a given grid position.
-	 *
-	 * The returned path is
-	 * <pre>
-	 * $datasetPathName/$gridPosition[n]$dimensionSeparator$gridPosition[n-1]$dimensionSeparator[...]$dimensionSeparator$gridPosition[0]
-	 * </pre>
-	 *
-	 * This is the file into which the data block will be stored.
-	 *
-	 * @param datasetPathName
-	 * @param gridPosition
-	 * @param dimensionSeparator
-	 *
-	 * @return
-	 */
-	protected static Path getZarrDataBlockPath(
-			final long[] gridPosition,
-			final String dimensionSeparator,
-			final boolean isRowMajor) {
-
-		final StringBuilder pathStringBuilder = new StringBuilder();
-		if (isRowMajor) {
-			pathStringBuilder.append(gridPosition[gridPosition.length - 1]);
-			for (int i = gridPosition.length - 2; i >= 0 ; --i) {
-				pathStringBuilder.append(dimensionSeparator);
-				pathStringBuilder.append(gridPosition[i]);
-			}
-		} else {
-			pathStringBuilder.append(gridPosition[0]);
-			for (int i = 1; i < gridPosition.length; ++i) {
-				pathStringBuilder.append(dimensionSeparator);
-				pathStringBuilder.append(gridPosition[i]);
-			}
-		}
-
-		return Paths.get(pathStringBuilder.toString());
-	}
-=======
->>>>>>> be82f351
 }