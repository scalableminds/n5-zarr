--- conflicted
+++ resolved
@@ -99,27 +99,16 @@
 
     public Compression getCompression();
 
-<<<<<<< HEAD
 	@NameConfig.Name(Zstandard.ID)
 	public static class Zstandard implements ZarrV3Compressor {
+
 		@SuppressWarnings("unused")
 		private final static String ID = "zstd";
 
-		//TODO: are this the correct configuration parameter names according to zarrv3 standard names?
 		@NameConfig.Parameter
 		private final int level;
-
-=======
-	@NameConfig.Name("zstd")
-	public static class Zstandard implements ZarrV3Compressor {
-
-		@SuppressWarnings("unused")
-		private final String id = "zstd";
-		@NameConfig.Parameter
-		private final int level;
 		@NameConfig.Parameter
 		private final boolean checksum;
->>>>>>> 47156d67
 		private final transient int nbWorkers;
 
 		public Zstandard() {
